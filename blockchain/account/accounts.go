--- conflicted
+++ resolved
@@ -347,11 +347,7 @@
 	KeyIndex       uint64
 	ControlProgram []byte
 	Change         bool
-<<<<<<< HEAD
-	ExpiresAt      time.Time
 	ExtContractTag bool
-=======
->>>>>>> 6c9a5ee2
 }
 
 func (m *Manager) insertAccountControlProgram(ctx context.Context, progs ...*CtrlProgram) error {
